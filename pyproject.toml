--- conflicted
+++ resolved
@@ -4,11 +4,7 @@
 
 [project]
 name = "django-pydantic-field"
-<<<<<<< HEAD
-version = "0.3.0-alpha4"
-=======
-version = "0.2.13"
->>>>>>> afe249d0
+version = "0.3.0-alpha5"
 description = "Django JSONField with Pydantic models as a Schema"
 readme = "README.md"
 license = { file = "LICENSE" }
@@ -83,7 +79,6 @@
 Source = "https://github.com/surenkov/django-pydantic-field"
 Changelog = "https://github.com/surenkov/django-pydantic-field/releases"
 
-<<<<<<< HEAD
 [tool.isort]
 py_version = 311
 profile = "black"
@@ -109,8 +104,6 @@
 )/
 '''
 
-=======
->>>>>>> afe249d0
 [tool.mypy]
 plugins = [
     "mypy_django_plugin.main",
