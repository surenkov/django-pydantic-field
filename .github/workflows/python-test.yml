name: Lint and Test Package

on:
  push:
    branches:
      - dev
      - master
  pull_request:
    branches:
      - dev
      - master
    types:
      - opened
      - synchronize
      - reopened
      - ready_for_review
  workflow_dispatch:

permissions:
  contents: read

jobs:
  lint:
    runs-on: ubuntu-latest
    steps:
    - uses: actions/checkout@v3
    - name: Set up Python
      uses: actions/setup-python@v3
    - name: Set up Python
      uses: actions/setup-python@v3
      with:
        python-version: '3.x'
    - name: Install dependencies
      run: |
        python -m pip install --upgrade pip
        python -m pip install -e .[dev,test]
    - name: Lint package
      run: mypy .

  test:
    runs-on: ubuntu-latest
    continue-on-error: true
    strategy:
      matrix:
        python-version: ["3.7", "3.8", "3.9", "3.10", "3.11"]

    services:
      postgres:
        image: postgres:15-alpine
        env:
          POSTGRES_USER: postgres
          POSTGRES_PASSWORD: pass
          POSTGRES_DB: test_db
        ports:
          - 5432:5432
      mariadb:
        image: mariadb:11-jammy
        env:
          MARIADB_DATABASE: test_db
          MYSQL_ROOT_PASSWORD: pass
        ports:
          - 3306:3306

    env:
      POSTGRES_DSN: postgresql://postgres:pass@127.0.0.1:5432/test_db
      MYSQL_DSN: mysql://root:pass@127.0.0.1:3306/test_db

    steps:
    - uses: actions/checkout@v3
    - name: Set up Python ${{ matrix.python-version }}
      uses: actions/setup-python@v4
      with:
        python-version: ${{ matrix.python-version }}
    - name: Install dependencies
      run: |
        sudo apt update && sudo apt install -qy python3-dev default-libmysqlclient-dev build-essential
        python -m pip install --upgrade pip
<<<<<<< HEAD
        python -m pip install -e .[dev,test]
=======
        python -m pip install -e .[dev,test,ci]
>>>>>>> 040d19c9
    - name: Test package
      run: pytest<|MERGE_RESOLUTION|>--- conflicted
+++ resolved
@@ -75,10 +75,6 @@
       run: |
         sudo apt update && sudo apt install -qy python3-dev default-libmysqlclient-dev build-essential
         python -m pip install --upgrade pip
-<<<<<<< HEAD
-        python -m pip install -e .[dev,test]
-=======
         python -m pip install -e .[dev,test,ci]
->>>>>>> 040d19c9
     - name: Test package
       run: pytest